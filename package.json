{
  "version": "0.90.0-beta.42",
  "private": true,
  "engines": {
    "yarn": "^1.10.1"
  },
  "workspaces": [
    "packages/*"
  ],
  "resolutions": {
    "babel-core": "^7.0.0-bridge.0",
    "typescript": "^3.5.3"
  },
  "scripts": {
    "build": "yarn build:interfaces && polkadot-dev-build-ts && yarn run build:methodsdoc && polkadot-dev-build-docs",
    "build:htmldoc": "yarn clean && typedoc --theme default --out docs/html",
    "build:interfaces": "node packages/types/src/scripts/interfacesTsWrapper.js",
    "build:methodsdoc": "node packages/types/src/scripts/MetadataMdWrapper.js",
    "check": "yarn lint",
    "lint": "eslint --ext .js,.jsx,.ts,.tsx . && tsc --noEmit --pretty",
    "clean": "polkadot-dev-clean-build",
    "postinstall": "polkadot-dev-yarn-only",
<<<<<<< HEAD
    "rollup:api": "rm -rf build/rollup/** && rollup --config rollup.api.js",
    "test": "jest --coverage --testPathIgnorePatterns e2e",
=======
    "test": "jest --coverage --runInBand --testPathIgnorePatterns e2e",
>>>>>>> 99c4c7c1
    "test:all": "jest",
    "test:e2e": "jest packages/api/test/e2e",
    "test:e2e-docker": "TEST_DOCKER=1 jest packages/api/test/e2e",
    "test:e2e-remote": "TEST_REMOTE=1 jest packages/api/test/e2e",
    "test:one": "jest",
    "test:watch": "jest --coverage --watch"
  },
  "devDependencies": {
    "@babel/core": "^7.5.5",
    "@babel/register": "^7.5.5",
    "@babel/runtime": "^7.5.5",
<<<<<<< HEAD
    "@polkadot/dev": "^0.30.0-beta.24",
    "@polkadot/ts": "^0.1.63",
    "gh-pages": "^2.1.0",
    "rollup": "^1.18.0",
    "rollup-plugin-typescript2": "^0.22.1",
    "rollup-plugin-commonjs": "^9.3.4",
    "rollup-plugin-node-resolve": "^5.0.0"
=======
    "@polkadot/dev": "^0.31.0-beta.1",
    "@polkadot/ts": "^0.1.64",
    "gh-pages": "2.0.1"
>>>>>>> 99c4c7c1
  }
}<|MERGE_RESOLUTION|>--- conflicted
+++ resolved
@@ -20,12 +20,8 @@
     "lint": "eslint --ext .js,.jsx,.ts,.tsx . && tsc --noEmit --pretty",
     "clean": "polkadot-dev-clean-build",
     "postinstall": "polkadot-dev-yarn-only",
-<<<<<<< HEAD
     "rollup:api": "rm -rf build/rollup/** && rollup --config rollup.api.js",
-    "test": "jest --coverage --testPathIgnorePatterns e2e",
-=======
     "test": "jest --coverage --runInBand --testPathIgnorePatterns e2e",
->>>>>>> 99c4c7c1
     "test:all": "jest",
     "test:e2e": "jest packages/api/test/e2e",
     "test:e2e-docker": "TEST_DOCKER=1 jest packages/api/test/e2e",
@@ -37,18 +33,12 @@
     "@babel/core": "^7.5.5",
     "@babel/register": "^7.5.5",
     "@babel/runtime": "^7.5.5",
-<<<<<<< HEAD
-    "@polkadot/dev": "^0.30.0-beta.24",
-    "@polkadot/ts": "^0.1.63",
-    "gh-pages": "^2.1.0",
+    "@polkadot/dev": "^0.31.0-beta.1",
+    "@polkadot/ts": "^0.1.64",
+    "gh-pages": "2.0.1",
     "rollup": "^1.18.0",
     "rollup-plugin-typescript2": "^0.22.1",
     "rollup-plugin-commonjs": "^9.3.4",
     "rollup-plugin-node-resolve": "^5.0.0"
-=======
-    "@polkadot/dev": "^0.31.0-beta.1",
-    "@polkadot/ts": "^0.1.64",
-    "gh-pages": "2.0.1"
->>>>>>> 99c4c7c1
   }
 }