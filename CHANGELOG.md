--- conflicted
+++ resolved
@@ -3,12 +3,9 @@
 - **Breaking change** The `ContractsAbi` type has been moved from `@polkadot/types` to `import { Abi } from '@polkadot/api-contract`. This paves the way for an enhanced contracts interface, instead of dealing with low-level API calls.
 - **Breaking change** `usize` is now a blacklisted type that will throw on construction. Since it is platform-specific, it creates incompatibilities between native (generally u64) and WASM (always u32) code. Use one of the `u32` or `u64` types explicitly.
 - **Breaking change** `api.derive.contract` is now `api.derive.contracts` to align with the substrate 2.x rename. (Feture detection is used so it supports both 1.x and 2.x chains)
-<<<<<<< HEAD
+- **Breaking change** The api now uses the module name instead of the prefix to generate the storage methods. The methods of the grandpa module changed from `api.query.grandpaFinality` to `api.query.grandpa`.
 - **Breaking change** The second argument to `Method` is now an object containing the meta, rather than the meta directly. Before: `new Method(value, meta)`. Now: `new Method(value, { meta })`.
 - `Method.injectMethods` is going to be removed. Instead of injecting the methods metadata globally, it is now recommended to pass the function metadata (or the whole runtime metadata) to the `Method` constructor.
-=======
-- **Breaking change** The api now uses the module name instead of the prefix to generate the storage methods. The methods of the grandpa module changed from `api.query.grandpaFinality` to `api.query.grandpa`. 
->>>>>>> 97638833
 - Update with latest substrate 2.x types
 
 # 0.81.1
