--- conflicted
+++ resolved
@@ -34,17 +34,10 @@
   },
   "dependencies": {
     "@babel/runtime": "^7.0.0-beta.51",
-<<<<<<< HEAD
-    "@polkadot/extrinsics": "^0.28.4",
-    "@polkadot/params": "^0.28.4",
-    "@polkadot/primitives": "^0.28.4",
-    "@polkadot/util": "^0.28.1",
-    "@polkadot/util-keyring": "^0.28.1"
-=======
     "@polkadot/extrinsics": "^0.28.5",
     "@polkadot/params": "^0.28.5",
     "@polkadot/primitives": "^0.28.5",
-    "@polkadot/util": "^0.28.1"
->>>>>>> 5a62670b
+    "@polkadot/util": "^0.28.1",
+    "@polkadot/util-keyring": "^0.28.1"
   }
 }