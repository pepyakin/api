{
  "name": "@polkadot/rpc-core",
  "version": "0.31.112",
  "description": "A JavaScript wrapper for the Polkadot JsonRPC interface",
  "main": "index.js",
  "keywords": [
    "Polkadot",
    "JsonRPC"
  ],
  "author": "Jaco Greeff <jacogr@gmail.com>",
  "maintainers": [
    "Jaco Greeff <jacogr@gmail.com>"
  ],
  "contributors": [],
  "license": "ISC",
  "engines": {
    "node": ">=6.4"
  },
  "publishConfig": {
    "access": "public",
    "registry": "https://registry.npmjs.org"
  },
  "repository": {
    "type": "git",
    "url": "git+https://github.com/polkadot-js/api.git"
  },
  "bugs": {
    "url": "https://github.com/polkadot-js/api/issues"
  },
  "homepage": "https://github.com/polkadot-js/api/tree/master/packages/rpc-core#readme",
  "dependencies": {
    "@babel/runtime": "^7.1.2",
<<<<<<< HEAD
    "@polkadot/jsonrpc": "^0.31.111",
    "@polkadot/rpc-provider": "^0.31.111",
    "@polkadot/util": "^0.32.17"
=======
    "@polkadot/jsonrpc": "^0.31.112",
    "@polkadot/rpc-provider": "^0.31.112",
    "@polkadot/util": "^0.32.15"
>>>>>>> d8c3e729
  }
}<|MERGE_RESOLUTION|>--- conflicted
+++ resolved
@@ -30,14 +30,8 @@
   "homepage": "https://github.com/polkadot-js/api/tree/master/packages/rpc-core#readme",
   "dependencies": {
     "@babel/runtime": "^7.1.2",
-<<<<<<< HEAD
-    "@polkadot/jsonrpc": "^0.31.111",
-    "@polkadot/rpc-provider": "^0.31.111",
-    "@polkadot/util": "^0.32.17"
-=======
     "@polkadot/jsonrpc": "^0.31.112",
     "@polkadot/rpc-provider": "^0.31.112",
-    "@polkadot/util": "^0.32.15"
->>>>>>> d8c3e729
+    "@polkadot/util": "^0.32.17"
   }
 }