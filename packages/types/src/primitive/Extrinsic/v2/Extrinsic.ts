// Copyright 2017-2019 @polkadot/types authors & contributors
// This software may be modified and distributed under the terms
// of the Apache-2.0 license. See the LICENSE file for details.

import { ExtrinsicPayloadValue, IExtrinsicImpl, IKeyringPair, SignatureOptions } from '../../../types';
import { ExtrinsicOptions } from '../types';

import { isU8a } from '@polkadot/util';

import Struct from '../../../codec/Struct';
import Call from '../../Generic/Call';
import Address from '../../Generic/Address';
import ExtrinsicSignature from './ExtrinsicSignature';
import Metadata from '../../../Metadata';

const TRANSACTION_VERSION = 2;

export interface ExtrinsicValueV2 {
  method?: Call;
  signature?: ExtrinsicSignature;
}

<<<<<<< HEAD
interface ExtrinsicV2Options {
  isSigned?: boolean;
  metadata?: Metadata;
}

=======
>>>>>>> 658cdbbb
/**
 * @name ExtrinsicV2
 * @description
 * The second generation of compact extrinsics
 */
export default class ExtrinsicV2 extends Struct implements IExtrinsicImpl {
<<<<<<< HEAD
  public constructor (value?: Uint8Array | ExtrinsicValueV2 | Call, options: ExtrinsicV2Options = {}) {
=======
  public constructor (value?: Uint8Array | ExtrinsicValueV2 | Call, { isSigned }: ExtrinsicOptions = {}) {
>>>>>>> 658cdbbb
    super({
      signature: ExtrinsicSignature,
      method: Call
    }, ExtrinsicV2.decodeExtrinsic(value, options));
  }

  public static decodeExtrinsic (value?: Call | Uint8Array | ExtrinsicValueV2, options: ExtrinsicV2Options = {}): ExtrinsicValueV2 {
    const isSigned = !!options.isSigned;
    if (!value) {
      return {};
    } else if (value instanceof ExtrinsicV2) {
      return value;
    } else if (value instanceof Call) {
      return { method: value };
    } else if (isU8a(value)) {
      // here we decode manually since we need to pull through the version information
      const signature = new ExtrinsicSignature(value, { isSigned });
      const method = new Call(value.subarray(signature.encodedLength), { metadata: options.metadata });

      return {
        method,
        signature
      };
    }

    return value;
  }

  /**
   * @description The length of the value when encoded as a Uint8Array
   */
  public get encodedLength (): number {
    return this.toU8a().length;
  }

  /**
   * @description The [[Call]] this extrinsic wraps
   */
  public get method (): Call {
    return this.get('method') as Call;
  }

  /**
   * @description The [[ExtrinsicSignature]]
   */
  public get signature (): ExtrinsicSignature {
    return this.get('signature') as ExtrinsicSignature;
  }

  /**
   * @description The version for the signature
   */
  public get version (): number {
    return TRANSACTION_VERSION;
  }

  /**
   * @description Add an [[ExtrinsicSignature]] to the extrinsic (already generated)
   */
  public addSignature (signer: Address | Uint8Array | string, signature: Uint8Array | string, payload: ExtrinsicPayloadValue | Uint8Array | string): ExtrinsicV2 {
    this.signature.addSignature(signer, signature, payload);

    return this;
  }

  /**
   * @description Sign the extrinsic with a specific keypair
   */
  public sign (account: IKeyringPair, options: SignatureOptions): ExtrinsicV2 {
    this.signature.sign(this.method, account, options);

    return this;
  }
}<|MERGE_RESOLUTION|>--- conflicted
+++ resolved
@@ -11,7 +11,6 @@
 import Call from '../../Generic/Call';
 import Address from '../../Generic/Address';
 import ExtrinsicSignature from './ExtrinsicSignature';
-import Metadata from '../../../Metadata';
 
 const TRANSACTION_VERSION = 2;
 
@@ -20,32 +19,20 @@
   signature?: ExtrinsicSignature;
 }
 
-<<<<<<< HEAD
-interface ExtrinsicV2Options {
-  isSigned?: boolean;
-  metadata?: Metadata;
-}
-
-=======
->>>>>>> 658cdbbb
 /**
  * @name ExtrinsicV2
  * @description
  * The second generation of compact extrinsics
  */
 export default class ExtrinsicV2 extends Struct implements IExtrinsicImpl {
-<<<<<<< HEAD
-  public constructor (value?: Uint8Array | ExtrinsicValueV2 | Call, options: ExtrinsicV2Options = {}) {
-=======
-  public constructor (value?: Uint8Array | ExtrinsicValueV2 | Call, { isSigned }: ExtrinsicOptions = {}) {
->>>>>>> 658cdbbb
+  public constructor (value?: Uint8Array | ExtrinsicValueV2 | Call, options: ExtrinsicOptions = {}) {
     super({
       signature: ExtrinsicSignature,
       method: Call
     }, ExtrinsicV2.decodeExtrinsic(value, options));
   }
 
-  public static decodeExtrinsic (value?: Call | Uint8Array | ExtrinsicValueV2, options: ExtrinsicV2Options = {}): ExtrinsicValueV2 {
+  public static decodeExtrinsic (value?: Call | Uint8Array | ExtrinsicValueV2, options: ExtrinsicOptions = {}): ExtrinsicValueV2 {
     const isSigned = !!options.isSigned;
     if (!value) {
       return {};
