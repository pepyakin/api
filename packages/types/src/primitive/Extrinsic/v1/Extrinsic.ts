--- conflicted
+++ resolved
@@ -11,22 +11,13 @@
 import Call from '../../Generic/Call';
 import Address from '../../Generic/Address';
 import ExtrinsicSignature from './ExtrinsicSignature';
-import Metadata from '../../../Metadata';
+
+const TRANSACTION_VERSION = 1;
 
 export interface ExtrinsicValueV1 {
   method?: Call;
   signature?: ExtrinsicSignature;
 }
-
-<<<<<<< HEAD
-interface ExtrinsicV1Options {
-  isSigned?: boolean;
-  metadata?: Metadata;
-}
-
-=======
->>>>>>> 658cdbbb
-const TRANSACTION_VERSION = 1;
 
 /**
  * @name ExtrinsicV1
@@ -34,18 +25,14 @@
  * The first generation of compact extrinsics
  */
 export default class ExtrinsicV1 extends Struct implements IExtrinsicImpl {
-<<<<<<< HEAD
-  public constructor (value?: Uint8Array | ExtrinsicValueV1, options: ExtrinsicV1Options = {}) {
-=======
-  public constructor (value?: Uint8Array | ExtrinsicValueV1, { isSigned }: ExtrinsicOptions = {}) {
->>>>>>> 658cdbbb
+  public constructor (value?: Uint8Array | ExtrinsicValueV1, options: ExtrinsicOptions = {}) {
     super({
       signature: ExtrinsicSignature,
       method: Call
     }, ExtrinsicV1.decodeExtrinsic(value, options));
   }
 
-  public static decodeExtrinsic (value?: Uint8Array | ExtrinsicValueV1, options: ExtrinsicV1Options = {}): ExtrinsicValueV1 {
+  public static decodeExtrinsic (value?: Uint8Array | ExtrinsicValueV1, options: ExtrinsicOptions = {}): ExtrinsicValueV1 {
     const isSigned = !!options.isSigned;
     if (!value) {
       return {};
