// Copyright 2017-2019 @polkadot/types authors & contributors
// This software may be modified and distributed under the terms
// of the Apache-2.0 license. See the LICENSE file for details.

import { Balance, Index } from '../../interfaces/runtime';
import { AnyU8a, ArgsDef, Codec, ExtrinsicPayloadValue, IExtrinsic, IHash, IKeyringPair, SignatureOptions } from '../../types';

import { assert, isHex, isU8a, u8aConcat, u8aToHex, u8aToU8a } from '@polkadot/util';

import Base from '../../codec/Base';
import Compact from '../../codec/Compact';
import Metadata from '../../Metadata';
import { FunctionMetadata } from '../../Metadata/v7/Calls';
import Address from '../Generic/Address';
import Call from '../Generic/Call';
import ExtrinsicV1, { ExtrinsicValueV1 } from './v1/Extrinsic';
import ExtrinsicV2, { ExtrinsicValueV2 } from './v2/Extrinsic';
import ExtrinsicV3, { ExtrinsicValueV3 } from './v3/Extrinsic';
import ExtrinsicEra from './ExtrinsicEra';
import { BIT_SIGNED, BIT_UNSIGNED, DEFAULT_VERSION, UNMASK_VERSION } from './constants';

type ExtrinsicValue = ExtrinsicValueV1 | ExtrinsicValueV2 | ExtrinsicValueV3;

interface ExtrinsicOptions {
  metadata?: Metadata;
  version?: number;
}

/**
 * @name Extrinsic
 * @description
 * Representation of an Extrinsic in the system. It contains the actual call,
 * (optional) signature and encodes with an actual length prefix
 *
 * {@link https://github.com/paritytech/wiki/blob/master/Extrinsic.md#the-extrinsic-format-for-node}.
 *
 * Can be:
 * - signed, to create a transaction
 * - left as is, to create an inherent
 */
<<<<<<< HEAD
export default class Extrinsic extends Base<ExtrinsicV1 | ExtrinsicV2> implements IExtrinsic {
  public constructor (value: Extrinsic | ExtrinsicValue | AnyU8a | Call | undefined, options: ExtrinsicOptions = {}) {
    super(Extrinsic.decodeExtrinsic(value, options));
  }

  private static newFromValue (value: any, options: { metadata?: Metadata; version: number }): ExtrinsicV1 | ExtrinsicV2 {
=======
export default class Extrinsic extends Base<ExtrinsicV1 | ExtrinsicV2 | ExtrinsicV3> implements IExtrinsic {
  public constructor (value: Extrinsic | ExtrinsicValue | AnyU8a | Call | undefined, { version }: ExtrinsicOptions = {}) {
    super(Extrinsic.decodeExtrinsic(value, version));
  }

  private static newFromValue (value: any, version: number): ExtrinsicV1 | ExtrinsicV2 | ExtrinsicV3 {
>>>>>>> 658cdbbb
    if (value instanceof Extrinsic) {
      return value.raw;
    }

    const isSigned = (options.version & BIT_SIGNED) === BIT_SIGNED;
    const type = options.version & UNMASK_VERSION;

    switch (type) {
<<<<<<< HEAD
      case 1: return new ExtrinsicV1(value, { isSigned, metadata: options.metadata });
      case 2: return new ExtrinsicV2(value, { isSigned, metadata: options.metadata });
=======
      case 1: return new ExtrinsicV1(value, { isSigned });
      case 2: return new ExtrinsicV2(value, { isSigned });
      case 3: return new ExtrinsicV3(value, { isSigned });
>>>>>>> 658cdbbb
      default: throw new Error(`Unsupported extrinsic version ${type}`);
    }
  }

<<<<<<< HEAD
  public static decodeExtrinsic (value: Extrinsic | ExtrinsicValue | AnyU8a | Call | undefined, options: ExtrinsicOptions = {}): ExtrinsicV1 | ExtrinsicV2 {
    const version: number = options.version || DEFAULT_VERSION;
=======
  public static decodeExtrinsic (value: Extrinsic | ExtrinsicValue | AnyU8a | Call | undefined, version: number = DEFAULT_VERSION): ExtrinsicV1 | ExtrinsicV2 | ExtrinsicV3 {
>>>>>>> 658cdbbb
    if (Array.isArray(value) || isHex(value)) {
      // Instead of the block below, it should simply be:
      // return Extrinsic.decodeExtrinsic(hexToU8a(value as string));
      const u8a = u8aToU8a(value);

      // HACK 11 Jan 2019 - before https://github.com/paritytech/substrate/pull/1388
      // extrinsics didn't have the length, cater for both approaches
      const [offset, length] = Compact.decodeU8a(u8a);
      const withPrefix = u8a.length === (offset + length.toNumber());

      return Extrinsic.decodeExtrinsic(
        withPrefix
          ? u8a
          : Compact.addLengthPrefix(u8a),
        options
      );
    } else if (isU8a(value)) {
      if (!value.length) {
        return Extrinsic.newFromValue(new Uint8Array(), { version, metadata: options.metadata });
      }

      const [offset, length] = Compact.decodeU8a(value);
      const total = offset + length.toNumber();

      assert(total <= value.length, `Extrinsic: required length less than remainder, expected at least ${total}, found ${value.length}`);

      return Extrinsic.decodeU8a(value.subarray(offset, total));
    } else if (value instanceof Call) {
      return Extrinsic.newFromValue({ method: value }, { version, metadata: options.metadata });
    }

    return Extrinsic.newFromValue(value, { version, metadata: options.metadata });
  }

<<<<<<< HEAD
  private static decodeU8a (value: Uint8Array): ExtrinsicV1 | ExtrinsicV2 {
    return Extrinsic.newFromValue(value.subarray(1), { version: value[0] });
=======
  private static decodeU8a (value: Uint8Array): ExtrinsicV1 | ExtrinsicV2 | ExtrinsicV3 {
    return Extrinsic.newFromValue(value.subarray(1), value[0]);
>>>>>>> 658cdbbb
  }

  /**
   * @description The arguments passed to for the call, exposes args so it is compatible with [[Call]]
   */
  public get args (): Codec[] {
    return this.method.args;
  }

  /**
   * @description Thge argument defintions, compatible with [[Call]]
   */
  public get argsDef (): ArgsDef {
    return this.method.argsDef;
  }

  /**
   * @description The actual `[sectionIndex, methodIndex]` as used in the Call
   */
  public get callIndex (): Uint8Array {
    return this.method.callIndex;
  }

  /**
   * @description The actual data for the Call
   */
  public get data (): Uint8Array {
    return this.method.data;
  }

  /**
   * @description The era for thios extrinsic
   */
  public get era (): ExtrinsicEra {
    return this.raw.signature.era;
  }

  /**
   * @description The length of the value when encoded as a Uint8Array
   */
  public get encodedLength (): number {
    return this.toU8a().length;
  }

  /**
   * @description `true` is method has `Origin` argument (compatibility with [Call])
   */
  public get hasOrigin (): boolean {
    return this.method.hasOrigin;
  }

  /**
   * @description `true` id the extrinsic is signed
   */
  public get isSigned (): boolean {
    return this.raw.signature.isSigned;
  }

  /**
   * @description The length of the actual data, excluding prefix
   */
  public get length (): number {
    return this.toU8a(true).length;
  }

  /**
   * @description The [[FunctionMetadata]] that describes the extrinsic
   */
  public get meta (): FunctionMetadata {
    return this.method.meta;
  }

  /**
   * @description The [[Call]] this extrinsic wraps
   */
  public get method (): Call {
    return this.raw.method;
  }

  /**
   * @description The nonce for this extrinsic
   */
  public get nonce (): Compact<Index> {
    return this.raw.signature.nonce;
  }

  /**
   * @description The [[ExtrinsicSignature]]
   */
  public get signature (): IHash {
    return this.raw.signature.signature;
  }

  /**
   * @description The [[Address]] that signed
   */
  public get signer (): Address {
    return this.raw.signature.signer;
  }

  /**
   * @description Forwards compat
   */
  public get tip (): Compact<Balance> {
    return this.raw.signature.tip;
  }

  /**
   * @description Returns the raw transaction version (not flagged with signing information)
  */
  public get type (): number {
    return this.raw.version;
  }

  /**
   * @description Returns the encoded version flag
  */
  public get version (): number {
    return this.type | (this.isSigned ? BIT_SIGNED : BIT_UNSIGNED);
  }

  /**
   * @description Add an [[ExtrinsicSignature]] to the extrinsic (already generated)
   */
  public addSignature (signer: Address | Uint8Array | string, signature: Uint8Array | string, ...args: [ExtrinsicPayloadValue | Uint8Array | string]): Extrinsic {
    // FIXME Support for current extensions where 2 values are being passed in here, i.e.
    //   addSignature(signer, signature, nonce, era);
    // The above signature should be changed to the correct format in the next cycle, i.e.
    //   payload: ExtrinsicPayloadValue | Uint8Array | string
    let payload = args[0];

    // @ts-ignore
    if (args.length === 2) {
      payload = {
        blockHash: new Uint8Array(),
        // @ts-ignore
        era: args[1] as string,
        genesisHash: new Uint8Array(),
        method: this.method.toHex(),
        nonce: args[0] as string,
        tip: 0
      };
    }

    this.raw.addSignature(signer, signature, payload);

    return this;
  }

  /**
   * @description Sign the extrinsic with a specific keypair
   */
  public sign (account: IKeyringPair, options: SignatureOptions): Extrinsic {
    this.raw.sign(account, options);

    return this;
  }

  /**
   * @description Returns a hex string representation of the value
   */
  public toHex (): string {
    return u8aToHex(this.toU8a());
  }

  /**
   * @description Converts the Object to JSON, typically used for RPC transfers
   */
  public toJSON (): string {
    return this.toHex();
  }

  /**
   * @description Returns the base runtime type name for this instance
   */
  public toRawType (): string {
    return 'Extrinsic';
  }

  /**
   * @description Encodes the value as a Uint8Array as per the SCALE specifications
   * @param isBare true when the value has none of the type-specific prefixes (internal)
   */
  public toU8a (isBare?: boolean): Uint8Array {
    const encoded = u8aConcat(new Uint8Array([this.version]), this.raw.toU8a(isBare));

    return isBare
      ? encoded
      : Compact.addLengthPrefix(encoded);
  }
}<|MERGE_RESOLUTION|>--- conflicted
+++ resolved
@@ -38,21 +38,12 @@
  * - signed, to create a transaction
  * - left as is, to create an inherent
  */
-<<<<<<< HEAD
-export default class Extrinsic extends Base<ExtrinsicV1 | ExtrinsicV2> implements IExtrinsic {
+export default class Extrinsic extends Base<ExtrinsicV1 | ExtrinsicV2 | ExtrinsicV3> implements IExtrinsic {
   public constructor (value: Extrinsic | ExtrinsicValue | AnyU8a | Call | undefined, options: ExtrinsicOptions = {}) {
     super(Extrinsic.decodeExtrinsic(value, options));
   }
 
-  private static newFromValue (value: any, options: { metadata?: Metadata; version: number }): ExtrinsicV1 | ExtrinsicV2 {
-=======
-export default class Extrinsic extends Base<ExtrinsicV1 | ExtrinsicV2 | ExtrinsicV3> implements IExtrinsic {
-  public constructor (value: Extrinsic | ExtrinsicValue | AnyU8a | Call | undefined, { version }: ExtrinsicOptions = {}) {
-    super(Extrinsic.decodeExtrinsic(value, version));
-  }
-
-  private static newFromValue (value: any, version: number): ExtrinsicV1 | ExtrinsicV2 | ExtrinsicV3 {
->>>>>>> 658cdbbb
+  private static newFromValue (value: any, options: { metadata?: Metadata; version: number }): ExtrinsicV1 | ExtrinsicV2 | ExtrinsicV3 {
     if (value instanceof Extrinsic) {
       return value.raw;
     }
@@ -61,24 +52,15 @@
     const type = options.version & UNMASK_VERSION;
 
     switch (type) {
-<<<<<<< HEAD
       case 1: return new ExtrinsicV1(value, { isSigned, metadata: options.metadata });
       case 2: return new ExtrinsicV2(value, { isSigned, metadata: options.metadata });
-=======
-      case 1: return new ExtrinsicV1(value, { isSigned });
-      case 2: return new ExtrinsicV2(value, { isSigned });
-      case 3: return new ExtrinsicV3(value, { isSigned });
->>>>>>> 658cdbbb
+      case 3: return new ExtrinsicV3(value, { isSigned, metadata: options.metadata });
       default: throw new Error(`Unsupported extrinsic version ${type}`);
     }
   }
 
-<<<<<<< HEAD
-  public static decodeExtrinsic (value: Extrinsic | ExtrinsicValue | AnyU8a | Call | undefined, options: ExtrinsicOptions = {}): ExtrinsicV1 | ExtrinsicV2 {
+  public static decodeExtrinsic (value: Extrinsic | ExtrinsicValue | AnyU8a | Call | undefined, options: ExtrinsicOptions = {}): ExtrinsicV1 | ExtrinsicV2 | ExtrinsicV3 {
     const version: number = options.version || DEFAULT_VERSION;
-=======
-  public static decodeExtrinsic (value: Extrinsic | ExtrinsicValue | AnyU8a | Call | undefined, version: number = DEFAULT_VERSION): ExtrinsicV1 | ExtrinsicV2 | ExtrinsicV3 {
->>>>>>> 658cdbbb
     if (Array.isArray(value) || isHex(value)) {
       // Instead of the block below, it should simply be:
       // return Extrinsic.decodeExtrinsic(hexToU8a(value as string));
@@ -113,13 +95,8 @@
     return Extrinsic.newFromValue(value, { version, metadata: options.metadata });
   }
 
-<<<<<<< HEAD
-  private static decodeU8a (value: Uint8Array): ExtrinsicV1 | ExtrinsicV2 {
+  private static decodeU8a (value: Uint8Array): ExtrinsicV1 | ExtrinsicV2 | ExtrinsicV3 {
     return Extrinsic.newFromValue(value.subarray(1), { version: value[0] });
-=======
-  private static decodeU8a (value: Uint8Array): ExtrinsicV1 | ExtrinsicV2 | ExtrinsicV3 {
-    return Extrinsic.newFromValue(value.subarray(1), value[0]);
->>>>>>> 658cdbbb
   }
 
   /**
