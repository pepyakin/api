--- conflicted
+++ resolved
@@ -9,12 +9,7 @@
 import Enum from '../codec/Enum';
 import Struct from '../codec/Struct';
 import MagicNumber from './MagicNumber';
-<<<<<<< HEAD
-import toStripped from './util/toStripped';
-import MetadataV0 from './v0';
-import MetadataV1 from './v1';
-=======
->>>>>>> 477be581
+import { getUniqTypes, toStripped } from './util';
 import MetadataV2 from './v2';
 import MetadataV3 from './v3';
 import MetadataV4 from './v4';
@@ -28,7 +23,6 @@
 import v4ToV5 from './v4/toV5';
 import v5ToV6 from './v5/toV6';
 import v6ToV7 from './v6/toV7';
-import { getUniqTypes } from './util';
 
 type MetaMapped = MetadataV0 | MetadataV1 | MetadataV2 | MetadataV3 | MetadataV4 | MetadataV5 | MetadataV6 | MetadataV7;
 type MetaVersions = 1 | 2 | 3 | 4 | 5 | 6 | 7;
@@ -37,17 +31,6 @@
 class MetadataEnum extends Enum {
   public constructor (value?: any, index?: number) {
     super({
-<<<<<<< HEAD
-      MetadataV0, // once rolled-out, can replace this with MetadataDeprecated
-      MetadataV1, // once rolled-out, can replace this with MetadataDeprecated
-      MetadataV2, // once rolled-out, can replace this with MetadataDeprecated
-      MetadataV3, // once rolled-out, can replace this with MetadataDeprecated
-      MetadataV4, // once rolled-out, can replace this with MetadataDeprecated
-      MetadataV5, // once rolled-out, can replace this with MetadataDeprecated
-      MetadataV6, // once rolled-out, can replace this with MetadataDeprecated
-      MetadataV7
-    }, value, index);
-=======
       V0: 'MetadataV0', // once rolled-out, can replace this with MetadataDeprecated
       V1: 'MetadataV1', // once rolled-out, can replace this with MetadataDeprecated
       V2: MetadataV2, // once rolled-out, can replace this with MetadataDeprecated
@@ -56,8 +39,7 @@
       V5: MetadataV5, // once rolled-out, can replace this with MetadataDeprecated
       V6: MetadataV6, // once rolled-out, can replace this with MetadataDeprecated
       V7: MetadataV7
-    }, value);
->>>>>>> 477be581
+    }, value, index);
   }
 
   /**
@@ -319,13 +301,6 @@
   }
 
   /**
-   * @description Returns the wrapped metadata as the latest version
-   */
-  public get asLatest (): MetadataV7 {
-    return this.asV7;
-  }
-
-  /**
    * @description Returns the wrapped metadata as a limited stripped (latest) version
    */
   public get asStripped (): any {
