--- conflicted
+++ resolved
@@ -30,17 +30,10 @@
     "test": "echo \"Tests only available from root wrapper\""
   },
   "dependencies": {
-<<<<<<< HEAD
-    "@polkadot/api-format": "^0.10.11",
-    "@polkadot/api-jsonrpc": "^0.10.11",
-    "@polkadot/api-provider": "^0.10.11",
-    "@polkadot/util": "^0.19.7",
-=======
     "@polkadot/api-format": "^0.10.12",
     "@polkadot/api-jsonrpc": "^0.10.12",
     "@polkadot/api-provider": "^0.10.12",
-    "@polkadot/util": "^0.19.6",
->>>>>>> c432dd43
+    "@polkadot/util": "^0.19.7",
     "babel-runtime": "^6.26.0"
   }
 }