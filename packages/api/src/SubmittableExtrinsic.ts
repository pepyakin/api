// Copyright 2017-2019 @polkadot/api authors & contributors
// This software may be modified and distributed under the terms
// of the Apache-2.0 license. See the LICENSE file for details.

import { AccountId, Address, ExtrinsicStatus, EventRecord, Hash, Index, Method, SignedBlock, Vector, getTypeRegistry, Extrinsic } from '@polkadot/types';
import { Callback, Codec, IKeyringPair, SignatureOptions, IExtrinsic } from '@polkadot/types/types';
import { ApiInterface$Rx, ApiTypes, Signer } from './types';

import { Observable, of, combineLatest } from 'rxjs';
import { first, map, mergeMap, switchMap, tap } from 'rxjs/operators';
import { assert, isBn, isFunction, isNumber, isUndefined } from '@polkadot/util';

import ApiBase from './Base';
import filterEvents from './util/filterEvents';

export interface SubmittableExtrinsic<ApiType> extends IExtrinsic {
  send (): SubmittableResultResult<ApiType>;

  send (statusCb: Callback<ISubmittableResult>): SubmittableResultSubscription<ApiType>;

  sign (account: IKeyringPair, _options: Partial<SignatureOptions>): this;

  signAndSend (account: IKeyringPair | string | AccountId | Address, options?: Partial<SignatureOptions>): SubmittableResultResult<ApiType>;

  signAndSend (account: IKeyringPair | string | AccountId | Address, statusCb: Callback<ISubmittableResult>): SubmittableResultSubscription<ApiType>;

  signAndSend (account: IKeyringPair | string | AccountId | Address, options: Partial<SignatureOptions>, statusCb: Callback<ISubmittableResult>): SubmittableResultSubscription<ApiType>;
}

export interface ISubmittableResult {
  readonly events: Array<EventRecord>;
  readonly status: ExtrinsicStatus;
  readonly isCompleted: boolean;
  readonly isError: boolean;
  readonly isFinalized: boolean;

  findRecord (section: string, method: string): EventRecord | undefined;
}

interface SubmittableOptions<ApiType> {
  api: ApiInterface$Rx;
  decorateMethod: ApiBase<ApiType>['decorateMethod'];
  type: ApiTypes;
}

export type SubmittableResultResult<ApiType> =
  ApiType extends 'rxjs'
  ? Observable<ISubmittableResult>
  : Promise<Hash>;

export type SubmittableResultSubscription<ApiType> =
  ApiType extends 'rxjs'
  ? Observable<ISubmittableResult>
  : Promise<() => void>;

type SubmittableResultValue = {
  events?: Array<EventRecord>;
  status: ExtrinsicStatus;
};

export class SubmittableResult implements ISubmittableResult {
  readonly events: Array<EventRecord>;
  readonly status: ExtrinsicStatus;

  constructor ({ events, status }: SubmittableResultValue) {
    this.events = events || [];
    this.status = status;
  }

  get isCompleted (): boolean {
    return this.isError || this.isFinalized;
  }

  get isError (): boolean {
    return this.status.isDropped || this.status.isInvalid || this.status.isUsurped;
  }

  get isFinalized (): boolean {
    return this.status.isFinalized;
  }

  /**
   * @description Finds an EventRecord for the specified method & section
   */
  findRecord (section: string, method: string): EventRecord | undefined {
    return this.events.find(({ event }) =>
      event.section === section && event.method === method
    );
  }
}

<<<<<<< HEAD
=======
export interface SubmittableExtrinsic<ApiType> extends IExtrinsic {
  send (): SumbitableResultResult<ApiType>;

  send (statusCb: Callback<ISubmittableResult>): SumbitableResultSubscription<ApiType>;

  sign (account: IKeyringPair, _options: Partial<SignatureOptions>): this;

  signAndSend (account: IKeyringPair | string | AccountId | Address, options?: Partial<SignatureOptions>): SumbitableResultResult<ApiType>;

  signAndSend (account: IKeyringPair | string | AccountId | Address, statusCb: Callback<ISubmittableResult>): SumbitableResultSubscription<ApiType>;

  signAndSend (account: IKeyringPair | string | AccountId | Address, options: Partial<SignatureOptions>, statusCb: Callback<ISubmittableResult>): SumbitableResultSubscription<ApiType>;
}

>>>>>>> efeedf09
export default function createSubmittableExtrinsic<ApiType> (
  type: ApiTypes,
  api: ApiInterface$Rx,
  decorateMethod: ApiBase<ApiType>['decorateMethod'],
  extrinsic: Method | Uint8Array | string
): SubmittableExtrinsic<ApiType> {
  const DynamicExtrinsic = getTypeRegistry().getOrThrow('Extrinsic') as any as typeof Extrinsic;

  class DynamicExtrinsicSubmittable<ApiType> extends DynamicExtrinsic {
    private _api: ApiInterface$Rx;
    private _decorateMethod: ApiBase<ApiType>['decorateMethod'];
    private _noStatusCb: boolean;

    constructor (value: Method | Uint8Array | string, options: SubmittableOptions<ApiType>) {
      super(value);
      this._api = options.api;
      this._noStatusCb = options.type === 'rxjs';
      this._decorateMethod = options.decorateMethod;
    }

    private subscribeObservable (updateId?: number): Observable<ISubmittableResult> {
      return (this._api.rpc.author
        .submitAndWatchExtrinsic(this) as Observable<ExtrinsicStatus>)
        .pipe(
          switchMap((status) =>
            this.statusObservable(status)
          ),
          tap((status) => {
            if (updateId) {
              this.updateSigner(updateId, status);
            }
          })
        );
    }

    private statusObservable (status: ExtrinsicStatus): Observable<ISubmittableResult> {
      if (!status.isFinalized) {
        const result = new SubmittableResult({ status });

        return of(result);
      }

      const blockHash = status.asFinalized;

      return combineLatest([
        this._api.rpc.chain.getBlock(blockHash) as Observable<SignedBlock>,
        this._api.query.system.events.at(blockHash) as Observable<Vector<EventRecord>>
      ]).pipe(
        map(([signedBlock, allEvents]) => {
          const result = new SubmittableResult({
            events: filterEvents(this.hash, signedBlock, allEvents),
            status
          });

          return result;
        })
      );
    }

    private sendObservable (updateId?: number): Observable<Hash> {
      return (this._api.rpc.author
        .submitExtrinsic(this) as Observable<Hash>)
        .pipe(
          tap((hash) => {
            if (updateId) {
              this.updateSigner(updateId, hash);
            }
          })
        );
    }

    private updateSigner (updateId: number, status: Hash | ISubmittableResult): void {
      if (this._api.signer && this._api.signer.update) {
        this._api.signer.update(updateId, status);
      }
    }

    private expandOptions (options: Partial<SignatureOptions>): SignatureOptions {
      return {
        blockHash: this._api.genesisHash,
        version: this._api.runtimeVersion,
        ...options
      } as SignatureOptions;
    }

    send (statusCb?: Callback<ISubmittableResult>): SubmittableResultResult<ApiType> | SubmittableResultSubscription<ApiType> {
      const isSubscription = this._noStatusCb || statusCb;
      return this._decorateMethod(isSubscription ? this.subscribeObservable.bind(this) : this.sendObservable.bind(this))(statusCb);
    }

    sign (account: IKeyringPair, _options: Partial<SignatureOptions>): DynamicExtrinsicSubmittable<ApiType> {
      // HACK here we actually override nonce if it was specified (backwards compat for
      // the previous signature - don't let userspace break, but allow then time to upgrade)
      const options: Partial<SignatureOptions> = isBn(_options) || isNumber(_options)
        ? { nonce: _options as any as number }
        : _options;

      super.sign(account, this.expandOptions(options));

      return this;
    }

    signAndSend(account: IKeyringPair | string | AccountId | Address, options?: Partial<SignatureOptions>): SubmittableResultResult<ApiType>;
    signAndSend(account: IKeyringPair | string | AccountId | Address, statusCb: Callback<ISubmittableResult>): SubmittableResultSubscription<ApiType>;
    signAndSend(account: IKeyringPair | string | AccountId | Address, options: Partial<SignatureOptions>, statusCb: Callback<ISubmittableResult>): SubmittableResultSubscription<ApiType>;
    signAndSend (account: IKeyringPair | string | AccountId | Address, _options?: Partial<SignatureOptions> | Callback<ISubmittableResult>, statusCb?: Callback<ISubmittableResult>): SubmittableResultResult<ApiType> | SubmittableResultSubscription<ApiType>{
      let options: Partial<SignatureOptions> = {};

<<<<<<< HEAD
      if (isFunction(_options)) {
        statusCb = _options;
      } else {
        options = _options || {};
=======
  const signOrigin = _extrinsic.sign;

  Object.defineProperties(
    _extrinsic,
    {
      send: {
        value: function (statusCb?: Callback<ISubmittableResult>): SumbitableResultResult<ApiType> | SumbitableResultSubscription<ApiType> {
          const isSubscription = _noStatusCb || !!statusCb;

          return decorateMethod(isSubscription ? subscribeObservable : sendObservable)(statusCb);
        }
      },
      sign: {
        value: function (account: IKeyringPair, _options: Partial<SignatureOptions>): SubmittableExtrinsic<ApiType> {
          // HACK here we actually override nonce if it was specified (backwards compat for
          // the previous signature - don't let userspace break, but allow then time to upgrade)
          const options: Partial<SignatureOptions> = isBn(_options) || isNumber(_options)
            ? { nonce: _options as any as number }
            : _options;

          signOrigin.apply(_extrinsic, [account, expandOptions(options)]);

          return this;
        }
      },
      signAndSend: {
        value: function (account: IKeyringPair | string | AccountId | Address, optionsOrStatus?: Partial<SignatureOptions> | Callback<ISubmittableResult>, statusCb?: Callback<ISubmittableResult>): SumbitableResultResult<ApiType> | SumbitableResultSubscription<ApiType> {
          let options: Partial<SignatureOptions> = {};

          if (isFunction(optionsOrStatus)) {
            statusCb = optionsOrStatus;
          } else {
            options = optionsOrStatus || {};
          }

          const isSubscription = _noStatusCb || !!statusCb;
          const isKeyringPair = isFunction((account as IKeyringPair).sign);
          const address = isKeyringPair ? (account as IKeyringPair).address : account.toString();
          let updateId: number | undefined;

          return decorateMethod(
            () => ((
              isUndefined(options.nonce)
                ? api.query.system.accountNonce<Index>(address)
                : of(new Index(options.nonce))
            ).pipe(
              first(),
              mergeMap(async (nonce) => {
                if (isKeyringPair) {
                  this.sign(account as IKeyringPair, { ...options, nonce });
                } else {
                  assert(api.signer, 'no signer exists');

                  updateId = await (api.signer as Signer).sign(_extrinsic, address, {
                    ...expandOptions({ ...options, nonce }),
                    genesisHash: api.genesisHash
                  });
                }
              }),
              switchMap(() => {
                return isSubscription
                  ? subscribeObservable(updateId)
                  : sendObservable(updateId) as any; // ???
              })
            ) as Observable<Codec>)
          )(statusCb);
        }
>>>>>>> efeedf09
      }

      const isSubscription = this._noStatusCb || statusCb;
      const isKeyringPair = isFunction((account as IKeyringPair).sign);
      const address = isKeyringPair ? (account as IKeyringPair).address : account.toString();
      let updateId: number | undefined;

      return this._decorateMethod(
        () => ((
          isUndefined(options.nonce)
            ? this._api.query.system.accountNonce<Index>(address)
            : of(new Index(options.nonce))
        ).pipe(
          first(),
          mergeMap(async (nonce) => {
            if (isKeyringPair) {
              this.sign(account as IKeyringPair, { ...options, nonce });
            } else {
              assert(this._api.signer, 'no signer exists');

              updateId = await (this._api.signer as Signer).sign(this, address, {
                ...this.expandOptions({ ...options, nonce }),
                genesisHash: this._api.genesisHash
              });
            }
          }),
          switchMap(() => {
            return isSubscription
              ? this.subscribeObservable(updateId)
              : this.sendObservable(updateId) as any; // ???
          })
        ) as Observable<Codec>)
      )(statusCb);
    }
  }

  return new DynamicExtrinsicSubmittable(extrinsic, { type, api, decorateMethod }) as SubmittableExtrinsic<ApiType>;
}<|MERGE_RESOLUTION|>--- conflicted
+++ resolved
@@ -89,23 +89,6 @@
   }
 }
 
-<<<<<<< HEAD
-=======
-export interface SubmittableExtrinsic<ApiType> extends IExtrinsic {
-  send (): SumbitableResultResult<ApiType>;
-
-  send (statusCb: Callback<ISubmittableResult>): SumbitableResultSubscription<ApiType>;
-
-  sign (account: IKeyringPair, _options: Partial<SignatureOptions>): this;
-
-  signAndSend (account: IKeyringPair | string | AccountId | Address, options?: Partial<SignatureOptions>): SumbitableResultResult<ApiType>;
-
-  signAndSend (account: IKeyringPair | string | AccountId | Address, statusCb: Callback<ISubmittableResult>): SumbitableResultSubscription<ApiType>;
-
-  signAndSend (account: IKeyringPair | string | AccountId | Address, options: Partial<SignatureOptions>, statusCb: Callback<ISubmittableResult>): SumbitableResultSubscription<ApiType>;
-}
-
->>>>>>> efeedf09
 export default function createSubmittableExtrinsic<ApiType> (
   type: ApiTypes,
   api: ApiInterface$Rx,
@@ -208,86 +191,16 @@
       return this;
     }
 
-    signAndSend(account: IKeyringPair | string | AccountId | Address, options?: Partial<SignatureOptions>): SubmittableResultResult<ApiType>;
-    signAndSend(account: IKeyringPair | string | AccountId | Address, statusCb: Callback<ISubmittableResult>): SubmittableResultSubscription<ApiType>;
-    signAndSend(account: IKeyringPair | string | AccountId | Address, options: Partial<SignatureOptions>, statusCb: Callback<ISubmittableResult>): SubmittableResultSubscription<ApiType>;
-    signAndSend (account: IKeyringPair | string | AccountId | Address, _options?: Partial<SignatureOptions> | Callback<ISubmittableResult>, statusCb?: Callback<ISubmittableResult>): SubmittableResultResult<ApiType> | SubmittableResultSubscription<ApiType>{
+    signAndSend (account: IKeyringPair | string | AccountId | Address, options?: Partial<SignatureOptions>): SubmittableResultResult<ApiType>;
+    signAndSend (account: IKeyringPair | string | AccountId | Address, statusCb: Callback<ISubmittableResult>): SubmittableResultSubscription<ApiType>;
+    signAndSend (account: IKeyringPair | string | AccountId | Address, options: Partial<SignatureOptions>, statusCb: Callback<ISubmittableResult>): SubmittableResultSubscription<ApiType>;
+    signAndSend (account: IKeyringPair | string | AccountId | Address, _optionsOrStatus?: Partial<SignatureOptions> | Callback<ISubmittableResult>, statusCb?: Callback<ISubmittableResult>): SubmittableResultResult<ApiType> | SubmittableResultSubscription<ApiType> {
       let options: Partial<SignatureOptions> = {};
 
-<<<<<<< HEAD
-      if (isFunction(_options)) {
-        statusCb = _options;
+      if (isFunction(_optionsOrStatus)) {
+        statusCb = _optionsOrStatus;
       } else {
-        options = _options || {};
-=======
-  const signOrigin = _extrinsic.sign;
-
-  Object.defineProperties(
-    _extrinsic,
-    {
-      send: {
-        value: function (statusCb?: Callback<ISubmittableResult>): SumbitableResultResult<ApiType> | SumbitableResultSubscription<ApiType> {
-          const isSubscription = _noStatusCb || !!statusCb;
-
-          return decorateMethod(isSubscription ? subscribeObservable : sendObservable)(statusCb);
-        }
-      },
-      sign: {
-        value: function (account: IKeyringPair, _options: Partial<SignatureOptions>): SubmittableExtrinsic<ApiType> {
-          // HACK here we actually override nonce if it was specified (backwards compat for
-          // the previous signature - don't let userspace break, but allow then time to upgrade)
-          const options: Partial<SignatureOptions> = isBn(_options) || isNumber(_options)
-            ? { nonce: _options as any as number }
-            : _options;
-
-          signOrigin.apply(_extrinsic, [account, expandOptions(options)]);
-
-          return this;
-        }
-      },
-      signAndSend: {
-        value: function (account: IKeyringPair | string | AccountId | Address, optionsOrStatus?: Partial<SignatureOptions> | Callback<ISubmittableResult>, statusCb?: Callback<ISubmittableResult>): SumbitableResultResult<ApiType> | SumbitableResultSubscription<ApiType> {
-          let options: Partial<SignatureOptions> = {};
-
-          if (isFunction(optionsOrStatus)) {
-            statusCb = optionsOrStatus;
-          } else {
-            options = optionsOrStatus || {};
-          }
-
-          const isSubscription = _noStatusCb || !!statusCb;
-          const isKeyringPair = isFunction((account as IKeyringPair).sign);
-          const address = isKeyringPair ? (account as IKeyringPair).address : account.toString();
-          let updateId: number | undefined;
-
-          return decorateMethod(
-            () => ((
-              isUndefined(options.nonce)
-                ? api.query.system.accountNonce<Index>(address)
-                : of(new Index(options.nonce))
-            ).pipe(
-              first(),
-              mergeMap(async (nonce) => {
-                if (isKeyringPair) {
-                  this.sign(account as IKeyringPair, { ...options, nonce });
-                } else {
-                  assert(api.signer, 'no signer exists');
-
-                  updateId = await (api.signer as Signer).sign(_extrinsic, address, {
-                    ...expandOptions({ ...options, nonce }),
-                    genesisHash: api.genesisHash
-                  });
-                }
-              }),
-              switchMap(() => {
-                return isSubscription
-                  ? subscribeObservable(updateId)
-                  : sendObservable(updateId) as any; // ???
-              })
-            ) as Observable<Codec>)
-          )(statusCb);
-        }
->>>>>>> efeedf09
+        options = _optionsOrStatus || {};
       }
 
       const isSubscription = this._noStatusCb || statusCb;
